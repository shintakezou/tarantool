--- conflicted
+++ resolved
@@ -2720,7 +2720,7 @@
       The channel is garbage collected when no one is using it, as with any
       other Lua object.
       Object-oriented and functional APIs are equivalent, so <code>channel:put(message)</code>
-      is the same as <code>box.ipc.channel.put(channel, message)</code>. 
+      is the same as <code>channel:put(channel, message)</code>. 
     </para>
 <variablelist xml:id="box.ipc">
     <para>
@@ -2740,9 +2740,26 @@
         </listitem>
     </varlistentry>
     <varlistentry>
-<<<<<<< HEAD
-        <term><emphasis role="lua">box.ipc.channel.put(<replaceable>channel, message[, timeout]</replaceable>)</emphasis></term>
-=======
+        <term><emphasis role="lua">channel:put(<replaceable>channel, message[, timeout]</replaceable>)</emphasis></term>
+        <listitem>
+            <para>
+                Send a message using a channel. If the channel is full,
+                <code>channel:put()</code>
+                blocks until there is a free slot in the channel.
+            </para>
+            <para>
+                Parameters: <code>channel</code>, <code>message</code>, <code>timeout</code>.
+            </para>
+            <para>
+                Returns: If <code>timeout</code> is provided,
+                and the channel doesn't become empty for the duration
+                of the timeout,
+                <code>channel:put()</code>
+                returns false. Otherwise it returns true.
+            </para>
+        </listitem>
+    </varlistentry>
+    <varlistentry>
         <term><emphasis role="lua">channel:close()</emphasis></term>
         <listitem>
             <simpara>
@@ -2754,36 +2771,11 @@
         </listitem>
     </varlistentry>
     <varlistentry>
-        <term><emphasis role="lua">channel:put(message, timeout)</emphasis></term>
->>>>>>> 671c452e
-        <listitem>
-            <para>
-                Send a message using a channel. If the channel is full,
-                <code>box.ipc.channel.put()</code>
-                blocks until there is a free slot in the channel.
-            </para>
-            <para>
-                Parameters: <code>channel</code>, <code>message</code>, <code>timeout</code>.
-            </para>
-            <para>
-                Returns: If <code>timeout</code> is provided,
-                and the channel doesn't become empty for the duration
-                of the timeout,
-                <code>box.ipc.channel.put()</code>
-                returns false. Otherwise it returns true.
-            </para>
-        </listitem>
-    </varlistentry>
-    <varlistentry>
-<<<<<<< HEAD
-        <term><emphasis role="lua">box.ipc.channel.get(<replaceable>channel[, timeout]</replaceable>)</emphasis></term>
-=======
-        <term><emphasis role="lua">channel:get(timeout)</emphasis></term>
->>>>>>> 671c452e
+        <term><emphasis role="lua">channel:get(<replaceable>channel[, timeout]</replaceable>)</emphasis></term>
         <listitem>
             <para>
                 Fetch a message from a channel. If the channel is empty,
-                <code>box.ipc.channel.get()</code>
+                <code>channel:get()</code>
                 blocks until there is a message.
             </para>
             <para>
@@ -2793,27 +2785,18 @@
                 Possible errors: If <code>timeout</code> is provided,
                 and there are no new messages for the duration
                 of the timeout,
-                <code>box.ipc.channel.get()</code>
+                <code>channel:get()</code>
                 returns error.
             </para>
         </listitem>
     </varlistentry>
     <varlistentry>
-<<<<<<< HEAD
-        <term><emphasis role="lua">box.ipc.channel.broadcast(<replaceable>channel, message, timeout</replaceable>)</emphasis></term>
-        <listitem>
-            <para>
-             If the channel is empty, <code>box.ipc.channel.broadcast()</code> is equivalent to
-             <code>box.ipc.channel.put()</code>.
-              Otherwise, <code>box.ipc.channel.broadcast()</code> sends the message to all readers of the
-=======
-        <term><emphasis role="lua">channel:broadcast(message, timeout)</emphasis></term>
-        <listitem>
-            <simpara>
+        <term><emphasis role="lua">channel:broadcast(<replaceable>channel, message, timeout</replaceable>)</emphasis></term>
+        <listitem>
+            <para>
              If the channel is empty, <code>channel:broadcast()</code> is equivalent to
              <code>channel:put()</code>.
-              Otherwise, <code>channel.broadcast()</code> sends the message to all readers of the
->>>>>>> 671c452e
+              Otherwise, <code>channel:broadcast()</code> sends the message to all readers of the
               channel.
             </para>
             <para>
@@ -2822,11 +2805,7 @@
         </listitem>
     </varlistentry>
     <varlistentry>
-<<<<<<< HEAD
-        <term><emphasis role="lua">box.ipc.channel.is_empty(<replaceable>channel</replaceable>)</emphasis></term>
-=======
-        <term><emphasis role="lua">channel:is_empty()</emphasis></term>
->>>>>>> 671c452e
+        <term><emphasis role="lua">channel:is_empty(<replaceable>channel</replaceable>)</emphasis></term>
         <listitem>
             <para>
                Check whether the specified channel is empty (has no messages).
@@ -2840,11 +2819,7 @@
         </listitem>
     </varlistentry>
     <varlistentry>
-<<<<<<< HEAD
-        <term><emphasis role="lua">box.ipc.channel.is_full(<replaceable>channel</replaceable>)</emphasis></term>
-=======
-        <term><emphasis role="lua">channel:is_full()</emphasis></term>
->>>>>>> 671c452e
+        <term><emphasis role="lua">channel:is_full(<replaceable>channel</replaceable>)</emphasis></term>
         <listitem>
             <para>
                 Check whether the specified channel is full.
@@ -2858,12 +2833,11 @@
         </listitem>
     </varlistentry>
     <varlistentry>
-<<<<<<< HEAD
-        <term><emphasis role="lua">box.ipc.channel.has_readers(<replaceable>channel</replaceable>)</emphasis></term>
+        <term><emphasis role="lua">channel:has_readers(<replaceable>channel</replaceable>)</emphasis></term>
         <listitem>
             <para>
                Check whether the specified channel is empty and has readers waiting
-               for a message (because they have issued <code>box.ipc.channel.get()</code> and then
+               for a message (because they have issued <code>channel:get()</code> and then
                blocked).
             </para>
             <para>
@@ -2875,11 +2849,11 @@
         </listitem>
     </varlistentry>
     <varlistentry>
-        <term><emphasis role="lua">box.ipc.channel.has_writers(<replaceable>channel</replaceable>)</emphasis></term>
+        <term><emphasis role="lua">channel:has_writers(<replaceable>channel</replaceable>)</emphasis></term>
         <listitem>
             <para>
                 Check whether the specified channel is full and has writers waiting
-                (because they have issued <code>box.ipc.channel.put()</code> and then blocked
+                (because they have issued <code>channel:put()</code> and then blocked
                 due to lack of room).
             </para>
             <para>
@@ -2888,27 +2862,6 @@
             <para>
                 Returns: (type = boolean) true if blocked users are waiting. Otherwise false.
             </para>
-=======
-        <term><emphasis role="lua">channel:has_readers()</emphasis></term>
-        <listitem>
-            <simpara>
-                Return true if the specified channel is empty and has readers waiting
-                for a message (because they have issued
-                <code>channel:get()</code> and then
-                blocked).
-                Otherwise return false.
-            </simpara>
-        </listitem>
-    </varlistentry>
-    <varlistentry>
-        <term><emphasis role="lua">channel:has_writers()</emphasis></term>
-        <listitem>
-            <simpara>
-                Return true if the specified channel is full and has writers waiting
-                (because they have issued <code>channel:put()</code> and then blocked
-                due to lack of room). Otherwise return false.
-            </simpara>
->>>>>>> 671c452e
         </listitem>
     </varlistentry>
     <varlistentry>
