json = require 'json'
---
...
yaml = require 'yaml'
---
...
pickle = require 'pickle'
---
...
socket = require 'socket'
---
...
fiber = require 'fiber'
---
...
msgpack = require 'msgpack'
---
...
log = require 'log'
---
...
errno = require 'errno'
---
...
type(socket)
---
- table
...
socket('PF_INET', 'SOCK_STREAM', 'tcp121222');
---
- null
...
s = socket('PF_INET', 'SOCK_STREAM', 'tcp')
---
...
s:wait(.01)
---
- RW
...
type(s)
---
- table
...
s:errno()
---
- 0
...
type(s:error())
---
- nil
...
-- Invalid arguments
--# setopt delimiter ';'
for k in pairs(getmetatable(s).__index) do
    local r, msg = pcall(s[k])
    if not msg:match('Usage:') then
        error("Arguments is not checked for "..k)
    end
end;
---
...
--# setopt delimiter ''
port = string.gsub(box.cfg.listen, '^.*:', '')
---
...
s:nonblock(false)
---
- false
...
s:sysconnect('127.0.0.1', port)
---
- true
...
s:nonblock(true)
---
- true
...
s:nonblock()
---
- true
...
s:nonblock(false)
---
- false
...
s:nonblock()
---
- false
...
s:nonblock(true)
---
- true
...
s:readable(.01)
---
- true
...
s:wait(.01)
---
- RW
...
s:readable(0)
---
- true
...
s:errno() > 0
---
- false
...
s:error()
---
- null
...
s:writable(.00000000000001)
---
- true
...
s:writable(0)
---
- true
...
s:wait(.01)
---
- RW
...
handshake = s:sysread(128)
---
...
string.len(handshake)
---
- 128
...
string.sub(handshake, 1, 9)
---
- Tarantool
...
ping = msgpack.encode({ [0] = 64, [1] = 0 }) .. msgpack.encode({})
---
...
ping = msgpack.encode(string.len(ping)) .. ping
---
...
s:syswrite(ping)
---
- 7
...
s:readable(1)
---
- true
...
s:wait(.01)
---
- RW
...
pong = s:sysread()
---
...
string.len(pong)
---
- 22
...
msgpack.decode(pong)
---
- 17
- 6
...
msgpack.decode(pong, 6)
---
- {0: 0, 1: 0}
- 23
...
s:close()
---
- true
...
s = socket('PF_INET', 'SOCK_STREAM', 'tcp')
---
...
s:setsockopt('SOL_SOCKET', 'SO_REUSEADDR', true)
---
- true
...
s:error()
---
- null
...
s:bind('127.0.0.1', 3457)
---
- true
...
s:error()
---
- null
...
s:listen(128)
---
- true
...
sevres = {}
---
...
type(require('fiber').create(function() s:readable() do local sc = s:accept() table.insert(sevres, sc) sc:syswrite('ok') sc:close() end end))
---
- userdata
...
#sevres
---
- 0
...
sc = socket('PF_INET', 'SOCK_STREAM', 'tcp')
---
...
sc:nonblock(false)
---
- false
...
sc:sysconnect('127.0.0.1', 3457)
---
<<<<<<< HEAD
- true
=======
error: '[string "-- bsdsocket.lua (internal file)..."]:347: Socket option SO_ACCEPTCONN is read only'
>>>>>>> 3ee859f0
...
sc:nonblock(true)
---
- true
...
sc:readable(.5)
---
- true
...
sc:sysread()
---
- ok
...
string.match(tostring(sc), ', peer') ~= nil
---
- true
...
#sevres
---
- 1
...
sevres[1].host
---
- null
...
s:setsockopt('SOL_SOCKET', 'SO_BROADCAST', false)
---
- true
...
s:getsockopt('SOL_SOCKET', 'SO_TYPE')
---
- 1
...
s:error()
---
- null
...
s:setsockopt('SOL_SOCKET', 'SO_BSDCOMPAT', false)
---
- true
...
s:setsockopt('SOL_SOCKET', 'SO_DEBUG', false)
---
- true
...
s:getsockopt('SOL_SOCKET', 'SO_DEBUG')
---
- 0
...
s:setsockopt('SOL_SOCKET', 'SO_ACCEPTCONN', 1)
---
- error: 'builtin/socket.lua:341: Socket option SO_ACCEPTCONN is read only'
...
s:getsockopt('SOL_SOCKET', 'SO_RCVBUF') > 32
---
- true
...
s:error()
---
- null
...
s:linger()
---
- false
- 0
...
s:linger(true, 1)
---
- true
- 1
...
s:linger()
---
- true
- 1
...
s:linger(false, 1)
---
- false
- 1
...
s:linger()
---
- false
- 1
...
<<<<<<< HEAD
s:shutdown('R')
---
- true
=======
lua sa, addr = s:accept()
---
...
lua addr2 = sa:name()
---
...
lua addr2.host == addr.host
---
 - true
...
lua addr2.family == addr.family
---
 - true
>>>>>>> 3ee859f0
...
s:close()
---
- true
...
s = socket('PF_INET', 'SOCK_STREAM', 'tcp')
---
...
s:setsockopt('SOL_SOCKET', 'SO_REUSEADDR', true)
---
- true
...
s:bind('127.0.0.1', 3457)
---
- true
...
s:listen(128)
---
- true
...
sc = socket('PF_INET', 'SOCK_STREAM', 'tcp')
---
...
sc:writable()
---
- true
...
sc:readable()
---
- true
...
sc:sysconnect('127.0.0.1', 3457) or errno() == errno.EINPROGRESS
---
- true
...
sc:writable(10)
---
- true
...
sc:write('Hello, world')
---
- true
...
sa = s:accept()
---
...
sa:nonblock(1)
---
- true
...
sa:read(8)
---
- Hello, w
...
sa:read(3)
---
- orl
...
sc:writable()
---
- true
...
sc:write(', again')
---
- true
...
sa:read(8)
---
- d, again
...
sa:error()
---
- null
...
string.len(sa:read(0))
---
- 0
...
type(sa:read(0))
---
- string
...
sa:read(1, .01)
---
- null
...
sc:writable()
---
- true
...
sc:send('abc')
---
- true
...
sa:read(3)
---
- abc
...
sc:send('Hello')
---
- true
...
sa:readable()
---
- true
...
sa:recv()
---
- Hello
...
sa:recv()
---
- null
...
sc:send('Hello')
---
- true
...
sc:send(', world')
---
- true
...
sc:send("\\nnew line")
---
- true
...
sa:read('\\n', 1)
---
- Hello, world\n
...
sa:read({ chunk = 1, delimiter = 'ine'}, 1)
---
- n
...
sa:read('ine', 1)
---
- ew line
...
sa:read('ine', 0.1)
---
- null
...
sc:send('Hello, world')
---
- true
...
sa:read(',', 1)
---
- Hello,
...
sc:shutdown('W')
---
- true
...
sa:read(100, 1)
---
- ' world'
...
sa:read(100, 1)
---
- 
...
sa:close()
---
- true
...
sc:close()
---
- true
...
s = socket('PF_UNIX', 'SOCK_STREAM', 0)
---
...
s:setsockopt('SOL_SOCKET', 'SO_REUSEADDR', true)
---
- true
...
s ~= nil
---
- true
...
s:nonblock()
---
- true
...
s:nonblock(true)
---
- true
...
s:nonblock()
---
- true
...
os.remove('/tmp/tarantool-test-socket')
---
- null
- '/tmp/tarantool-test-socket: No such file or directory'
- 2
...
s:bind('unix/', '/tmp/tarantool-test-socket')
---
- true
...
sc ~= nil
---
- true
...
s:listen(1234)
---
- true
...
sc = socket('PF_UNIX', 'SOCK_STREAM', 0)
---
...
sc:nonblock(true)
---
- true
...
sc:sysconnect('unix/', '/tmp/tarantool-test-socket')
---
- true
...
sc:error()
---
- null
...
s:readable()
---
- true
...
sa = s:accept()
---
...
sa:nonblock(true)
---
- true
...
sa:send('Hello, world')
---
- true
...
sc:recv()
---
- Hello, world
...
sc:close()
---
- true
...
sa:close()
---
- true
...
s:close()
---
- true
...
os.remove('/tmp/tarantool-test-socket')
---
- true
...
--# setopt delimiter ';'
function aexitst(ai, host, port)
    for i, a in pairs(ai) do
        if a.host == host and a.port == port then
            return true
        end
    end
    return false
end;
---
...
aexitst( socket.getaddrinfo('localhost', 'http', {  protocol = 'tcp',
    type = 'SOCK_STREAM'}), '127.0.0.1', 80 );
---
- true
...
--# setopt delimiter ''
#(socket.getaddrinfo('tarantool.org', 'http', {})) > 0
---
- true
...
wrong_addr = socket.getaddrinfo('non-existing-domain-name-12211alklkl.com', 'http', {})
---
...
wrong_addr == nil or #wrong_addr == 0
---
- true
...
sc = socket('PF_INET', 'SOCK_STREAM', 'tcp')
---
...
sc ~= nil
---
- true
...
sc:getsockopt('SOL_SOCKET', 'SO_ERROR')
---
- 0
...
sc:nonblock(true)
---
- true
...
sc:readable()
---
- true
...
sc:sysconnect('127.0.0.1', 3458) or errno() == errno.EINPROGRESS
---
- true
...
string.match(tostring(sc), ', peer') == nil
---
- true
...
sc:writable()
---
- true
...
string.match(tostring(sc), ', peer') == nil
---
- true
...
require('errno').strerror(sc:getsockopt('SOL_SOCKET', 'SO_ERROR'))
---
- Connection refused
...
--# setopt delimiter ';'
json.encode(socket.getaddrinfo('ya.ru', '80',
    { flags = { 'AI_NUMERICSERV', 'AI_NUMERICHOST', } }))
---
- '[]'
...
--# setopt delimiter ''
json.encode(socket.getaddrinfo('ya.ru', '80',
    { flags = { 'AI_NUMERICSERV', 'AI_NUMERICHOST', } }))

---
- '[]'
...
sc = socket('AF_INET', 'SOCK_STREAM', 'tcp')
---
...
json.encode(sc:name())
---
- '{"host":"0.0.0.0","family":"AF_INET","type":"SOCK_STREAM","protocol":"tcp","port":0}'
...
sc:name()
---
- host: 0.0.0.0
  family: AF_INET
  type: SOCK_STREAM
  protocol: tcp
  port: 0
...
sc:nonblock(true)
---
- true
...
sc:close()
---
- true
...
s = socket('AF_INET', 'SOCK_DGRAM', 'udp')
---
...
s:bind('127.0.0.1', 3548)
---
- true
...
sc = socket('AF_INET', 'SOCK_DGRAM', 'udp')
---
...
sc:sendto('127.0.0.1', 3548, 'Hello, world')
---
- true
...
s:readable(10)
---
- true
...
s:recv()
---
- Hello, world
...
sc:sendto('127.0.0.1', 3548, 'Hello, world, 2')
---
- true
...
s:readable(10)
---
- true
...
d, from = s:recvfrom()
---
...
from.port > 0
---
- true
...
from.port = 'Random port'
---
...
json.encode{d, from}
---
- '["Hello, world, 2",{"host":"127.0.0.1","family":"AF_INET","port":"Random port"}]'
...
s:close()
---
- true
...
sc:close()
---
- true
...
s = socket('AF_INET', 'SOCK_DGRAM', 'udp')
---
...
s:nonblock(true)
---
- true
...
s:bind('127.0.0.1')
---
- true
...
s:name().port > 0
---
- true
...
sc = socket('AF_INET', 'SOCK_DGRAM', 'udp')
---
...
sc:nonblock(true)
---
- true
...
sc:sendto('127.0.0.1', s:name().port)
---
- true
...
sc:sendto('127.0.0.1', s:name().port, 'Hello, World!')
---
- true
...
s:readable(1)
---
- true
...
data, from = s:recvfrom(10)
---
...
data
---
- Hello, Wor
...
s:sendto(from.host, from.port, 'Hello, hello!')
---
- true
...
sc:readable(1)
---
- true
...
data_r, from_r = sc:recvfrom()
---
...
data_r
---
- Hello, hello!
...
from_r.host
---
- 127.0.0.1
...
from_r.port == s:name().port
---
- true
...
s:close()
---
- true
...
sc:close()
---
- true
...
-- tcp_connect
s = socket.tcp_connect('tarantool.org', 80)
---
...
string.match(tostring(s), ', aka') ~= nil
---
- true
...
string.match(tostring(s), ', peer') ~= nil
---
- true
...
s:write("HEAD / HTTP/1.0\r\nHost: tarantool.org\r\n\r\n")
---
- true
...
header = s:read({chunk = 4000, delimiter = {"\n\n", "\r\n\r\n" }}, 1)
---
...
string.match(header, "\r\n\r\n$") ~= nil
---
- true
...
string.match(header, "200 [Oo][Kk]") ~= nil
---
- true
...
s:close()
---
- true
...
socket.tcp_connect('127.0.0.1', 80, 0.00000000001)
---
- null
...
-- AF_INET
port = 35490
---
...
s = socket('AF_INET', 'SOCK_STREAM', 'tcp')
---
...
s:bind('127.0.0.1', port)
---
- true
...
socket.tcp_connect('127.0.0.1', port), errno() == errno.ECONNREFUSED
---
- null
- true
...
s:listen()
---
- true
...
sc, e = socket.tcp_connect('127.0.0.1', port), errno()
---
...
sc ~= nil
---
- true
...
e == 0
---
- true
...
sc:close()
---
- true
...
s:close()
---
- true
...
socket.tcp_connect('127.0.0.1', porrt), errno() == errno.ECONNREFUSED
---
- null
- true
...
-- AF_UNIX
path = '/tmp/tarantool-test-socket'
---
...
s = socket('AF_UNIX', 'SOCK_STREAM', 0)
---
...
s:bind('unix/', path)
---
- true
...
socket.tcp_connect('unix/', path), errno() == errno.ECONNREFUSED
---
- null
- true
...
s:listen()
---
- true
...
sc, e = socket.tcp_connect('unix/', path), errno()
---
...
sc ~= nil
---
- true
...
e
---
- 0
...
sc:close()
---
- true
...
s:close()
---
- true
...
socket.tcp_connect('unix/', path), errno() == errno.ECONNREFUSED
---
- null
- true
...
os.remove(path)
---
- true
...
socket.tcp_connect('unix/', path), errno() == errno.ENOENT
---
- null
- true
...
-- invalid fd
s = socket('AF_INET', 'SOCK_STREAM', 'tcp')
---
...
s:read(9)
---
- null
...
s:close()
---
- true
...
s.socket.fd = 512
---
...
tostring(s)
---
- fd 512
...
s:readable(0)
---
- true
...
s:writable(0)
---
- true
...
s = nil
---
...
-- close
port = 65454
---
...
serv = socket('AF_INET', 'SOCK_STREAM', 'tcp')
---
...
serv:setsockopt('SOL_SOCKET', 'SO_REUSEADDR', true)
---
- true
...
serv:bind('127.0.0.1', port)
---
- true
...
serv:listen()
---
- true
...
--# setopt delimiter ';'
f = fiber.create(function(serv)
    serv:readable()
    sc = serv:accept()
    sc:write("Tarantool test server")
    sc:shutdown()
    sc:close()
    serv:close()
end, serv);
---
...
--# setopt delimiter ''
s = socket.tcp_connect('127.0.0.1', port)
---
...
ch = fiber.channel()
---
...
f = fiber.create(function() s:read(12) ch:put(true) end)
---
...
s:close()
---
- true
...
ch:get(1)
---
- true
...
s:error()
---
- null
...
-- random port
port = 33123
---
...
master = socket('PF_INET', 'SOCK_STREAM', 'tcp')
---
...
master:setsockopt('SOL_SOCKET', 'SO_REUSEADDR', true)
---
- true
...
master:bind('127.0.0.1', port)
---
- true
...
master:listen()
---
- true
...
--# setopt delimiter ';'
function gh361()
    local s = socket('PF_INET', 'SOCK_STREAM', 'tcp')
    s:sysconnect('127.0.0.1', port)
    s:wait()
    res = s:read(1200)
end;
---
...
--# setopt delimiter ''
f = fiber.create(gh361)
---
...
fiber.cancel(f)
---
...
while f:status() ~= 'dead' do fiber.sleep(0.001) end
---
...
master:close()
---
- true
...
f = nil
---
...
path = '/tmp/tarantool-test-socket'
---
...
s = socket('PF_UNIX', 'SOCK_STREAM', 0)
---
...
s:setsockopt('SOL_SOCKET', 'SO_REUSEADDR', true)
---
- true
...
s:error()
---
- null
...
s:bind('unix/', path)
---
- true
...
s:error()
---
- null
...
s:listen(128)
---
- true
...
--# setopt delimiter ';'
f = fiber.create(function()
    for i=1,2 do
        s:readable()
        local sc = s:accept()
        sc:write('ok!')
        sc:shutdown()
        sc:close()
    end
end);
---
...
--# setopt delimiter ''
c = socket.tcp_connect('unix/', path)
---
...
c:error()
---
- null
...
x = c:read('!')
---
...
x, type(x), #x
---
- ok!
- string
- 3
...
x = c:read('!')
---
...
c:error()
---
- null
...
x, type(x), #x
---
- 
- string
- 0
...
x = c:read('!')
---
...
c:error()
---
- null
...
x, type(x), #x
---
- 
- string
- 0
...
c:close()
---
- true
...
c = socket.tcp_connect('unix/', path)
---
...
c:error()
---
- null
...
x = c:read(3)
---
...
c:error()
---
- null
...
x, type(x), #x
---
- ok!
- string
- 3
...
x = c:read(1)
---
...
c:error()
---
- null
...
x, type(x), #x
---
- 
- string
- 0
...
x = c:read(1)
---
...
c:error()
---
- null
...
x, type(x), #x
---
- 
- string
- 0
...
x = c:sysread(1)
---
...
c:error()
---
- null
...
x, type(x), #x
---
- 
- string
- 0
...
c:close()
---
- true
...
s:close()
---
- true
...
os.remove(path)
---
- true
...
server = socket.tcp_server('unix/', path, function(s) s:write('Hello, world') end)
---
...
server ~= nil
---
- true
...
fiber.sleep(.5)
---
...
client = socket.tcp_connect('unix/', path)
---
...
client ~= nil
---
- true
...
client:read(123)
---
- Hello, world
...
server:stop()
---
- true
...
os.remove(path)
---
- true
...
longstring = string.rep("abc", 65535)
---
...
server = socket.tcp_server('unix/', path, function(s) s:write(longstring) end)
---
...
client = socket.tcp_connect('unix/', path)
---
...
client:read(#longstring) == longstring
---
- true
...
client = socket.tcp_connect('unix/', path)
---
...
client:read(#longstring + 1) == longstring
---
- true
...
client = socket.tcp_connect('unix/', path)
---
...
client:read(#longstring - 1) == string.sub(longstring, 1, #longstring - 1)
---
- true
...
longstring = "Hello\r\n\r\nworld\n\n"
---
...
client = socket.tcp_connect('unix/', path)
---
...
client:read{ line = { "\n\n", "\r\n\r\n" } }
---
- "Hello\r\n\r\n"
...
server:stop()
---
- true
...
<<<<<<< HEAD
os.remove(path)
---
- true
=======
lua server, addr = box.socket.tcp_server('unix/', path, function(s) s:write('Hello, world') end)
---
...
lua type(addr)
---
 - table
>>>>>>> 3ee859f0
...
-- Test that socket is closed on GC
s = socket('AF_UNIX', 'SOCK_STREAM', 'ip')
---
...
s:bind('unix/', path)
---
- true
...
s:listen()
---
- true
...
s = nil
---
...
collectgarbage('collect')
---
- 0
...
<<<<<<< HEAD
collectgarbage('collect')
=======
lua client:close()
---
 - true
...
lua server:close()
---
 - true
...
lua box.fiber.sleep(.5)
---
...
unix socket was removed
lua server, addr = box.socket.tcp_server('localhost', 0, { handler = function(s) s:read(2); s:write('Hello, world') end, name = 'testserv'})
---
...
lua type(addr)
---
 - table
...
lua server ~= nil
---
 - true
...
lua addr2 = server:name()
---
...
lua addr.host == addr2.host
---
 - true
...
lua addr.family == addr2.family
---
 - true
...
lua box.fiber.sleep(.5)
---
...
lua client = box.socket.tcp_connect(addr2.host, addr2.port)
---
...
lua client ~= nil
---
 - true
...
lua cnt = 0
---
...
lua for i=100,200 do local f = box.fiber.find(i); if f and f:name():match('^testserv/') then cnt = cnt + 1; end; end
---
...
lua cnt
---
 - 2
...
lua client:write('hi')
---
 - true
...
lua client:read(123)
---
 - Hello, world
...
lua client:close()
---
 - true
...
lua server:close()
>>>>>>> 3ee859f0
---
- 0
...
socket.tcp_connect('unix/', path), errno() == errno.ECONNREFUSED
---
- null
- true
...
os.remove(path)
---
- true
...
-- Test serializers with sockets
s = socket('AF_UNIX', 'SOCK_STREAM', 'ip')
---
...
x = s:wait()
---
...
-- waiters is map
s.waiters
---
- {}
...
-- check __serialize hook
json.decode(json.encode(s)).fd == s:fd()
---
- true
...
yaml.decode(yaml.encode(s)).fd == s:fd()
---
- true
...
s = nil
---
...<|MERGE_RESOLUTION|>--- conflicted
+++ resolved
@@ -20,6 +20,9 @@
 ---
 ...
 errno = require 'errno'
+---
+...
+fio = require 'fio'
 ---
 ...
 type(socket)
@@ -216,11 +219,7 @@
 ...
 sc:sysconnect('127.0.0.1', 3457)
 ---
-<<<<<<< HEAD
-- true
-=======
-error: '[string "-- bsdsocket.lua (internal file)..."]:347: Socket option SO_ACCEPTCONN is read only'
->>>>>>> 3ee859f0
+- true
 ...
 sc:nonblock(true)
 ---
@@ -307,25 +306,9 @@
 - false
 - 1
 ...
-<<<<<<< HEAD
 s:shutdown('R')
 ---
 - true
-=======
-lua sa, addr = s:accept()
----
-...
-lua addr2 = sa:name()
----
-...
-lua addr2.host == addr.host
----
- - true
-...
-lua addr2.family == addr.family
----
- - true
->>>>>>> 3ee859f0
 ...
 s:close()
 ---
@@ -369,8 +352,19 @@
 ---
 - true
 ...
-sa = s:accept()
----
+sa, addr = s:accept()
+---
+...
+addr2 = sa:name()
+---
+...
+addr2.host == addr.host
+---
+- true
+...
+addr2.family == addr.family
+---
+- true
 ...
 sa:nonblock(1)
 ---
@@ -1229,8 +1223,12 @@
 ---
 - true
 ...
-server = socket.tcp_server('unix/', path, function(s) s:write('Hello, world') end)
----
+server, addr = socket.tcp_server('unix/', path, function(s) s:write('Hello, world') end)
+---
+...
+type(addr)
+---
+- table
 ...
 server ~= nil
 ---
@@ -1250,11 +1248,83 @@
 ---
 - Hello, world
 ...
-server:stop()
----
-- true
-...
-os.remove(path)
+server:close()
+---
+- true
+...
+-- unix socket automatically removed
+fio.stat(path) == nil
+---
+- true
+...
+--# setopt delimiter ';'
+server, addr = socket.tcp_server('localhost', 0, { handler = function(s)
+    s:read(2)
+    s:write('Hello, world')
+end, name = 'testserv'});
+---
+...
+--# setopt delimiter ''
+type(addr)
+---
+- table
+...
+server ~= nil
+---
+- true
+...
+addr2 = server:name()
+---
+...
+addr.host == addr2.host
+---
+- true
+...
+addr.family == addr2.family
+---
+- true
+...
+fiber.sleep(.5)
+---
+...
+client = socket.tcp_connect(addr2.host, addr2.port)
+---
+...
+client ~= nil
+---
+- true
+...
+-- Check that listen and client fibers have appropriate names
+cnt = 0
+---
+...
+--# setopt delimiter ';'
+for i=100,200 do
+    local f = fiber.find(i)
+    if f and f:name():match('^testserv/') then
+        cnt = cnt + 1
+    end
+end;
+---
+...
+--# setopt delimiter ''
+cnt
+---
+- 2
+...
+client:write('hi')
+---
+- true
+...
+client:read(123)
+---
+- Hello, world
+...
+client:close()
+---
+- true
+...
+server:close()
 ---
 - true
 ...
@@ -1295,22 +1365,9 @@
 ---
 - "Hello\r\n\r\n"
 ...
-server:stop()
----
-- true
-...
-<<<<<<< HEAD
-os.remove(path)
----
-- true
-=======
-lua server, addr = box.socket.tcp_server('unix/', path, function(s) s:write('Hello, world') end)
----
-...
-lua type(addr)
----
- - table
->>>>>>> 3ee859f0
+server:close()
+---
+- true
 ...
 -- Test that socket is closed on GC
 s = socket('AF_UNIX', 'SOCK_STREAM', 'ip')
@@ -1331,77 +1388,7 @@
 ---
 - 0
 ...
-<<<<<<< HEAD
 collectgarbage('collect')
-=======
-lua client:close()
----
- - true
-...
-lua server:close()
----
- - true
-...
-lua box.fiber.sleep(.5)
----
-...
-unix socket was removed
-lua server, addr = box.socket.tcp_server('localhost', 0, { handler = function(s) s:read(2); s:write('Hello, world') end, name = 'testserv'})
----
-...
-lua type(addr)
----
- - table
-...
-lua server ~= nil
----
- - true
-...
-lua addr2 = server:name()
----
-...
-lua addr.host == addr2.host
----
- - true
-...
-lua addr.family == addr2.family
----
- - true
-...
-lua box.fiber.sleep(.5)
----
-...
-lua client = box.socket.tcp_connect(addr2.host, addr2.port)
----
-...
-lua client ~= nil
----
- - true
-...
-lua cnt = 0
----
-...
-lua for i=100,200 do local f = box.fiber.find(i); if f and f:name():match('^testserv/') then cnt = cnt + 1; end; end
----
-...
-lua cnt
----
- - 2
-...
-lua client:write('hi')
----
- - true
-...
-lua client:read(123)
----
- - Hello, world
-...
-lua client:close()
----
- - true
-...
-lua server:close()
->>>>>>> 3ee859f0
 ---
 - 0
 ...
