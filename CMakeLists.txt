cmake_minimum_required(VERSION 2.6)

project(tarantool C CXX)

set(CMAKE_MODULE_PATH "${CMAKE_CURRENT_SOURCE_DIR}/cmake" ${CMAKE_MODULE_PATH})
set(CMAKE_INCLUDE_PATH "${CMAKE_CURRENT_SOURCE_DIR}/cmake" ${CMAKE_INCLUDE_PATH})


include(CheckLibraryExists)
include(CheckIncludeFile)
include(CheckCCompilerFlag)
include(CheckSymbolExists)
include(CheckCSourceRuns)
include(CheckCXXSourceRuns)
include(CheckCSourceCompiles)
include(CheckCXXSourceCompiles)
include(TestBigEndian)
include(CheckFunctionExists)
include(FindOptionalPackage)

find_program(ECHO echo)
find_program(XSLTPROC xsltproc)
find_program(XMLLINT xmllint)
find_program(JING jing)
find_program(LYNX lynx)
find_program(CAT cat)
find_program(GIT git)
find_program(RAGEL ragel)
find_program(CONFETTI confetti)
find_program(LD ld)
find_program(POD2MAN pod2man)


#
# This instructs the rest of the build system what product
# and what modules to produce.
#
set (TARANTOOL_PRODUCT "box")
set (TARANTOOL_MODULES "box")
# Disable tarancheck and tarantar for 1.6
# set (TARANTOOL_CLIENTS "tarancheck" "tarantar")
set (TARANTOOL_CLIENTS "")
# Define PACKAGE macro in tarantool/config.h
set (PACKAGE "Tarantool")

#
# Set default build type to Debug. This is to ease a developer's
# life. Release binaries are built by BuildBot automatically anyway.
#
if(NOT CMAKE_BUILD_TYPE)
    set(CMAKE_BUILD_TYPE Debug CACHE STRING
        "Choose the type of build, options are: None Debug Release RelWithDebInfo MinSizeRel."
        FORCE)
endif()

if(NOT DEFINED CMAKE_INSTALL_LIBDIR)
  set(CMAKE_INSTALL_LIBDIR lib)
endif(NOT DEFINED CMAKE_INSTALL_LIBDIR)


include(cmake/utils.cmake)

# the order is significant: we need to know os and compiler to configure libs
include(cmake/arch.cmake)
include(cmake/os.cmake)
include(cmake/compiler.cmake)
include(cmake/simd.cmake)
include(cmake/profile.cmake)

check_symbol_exists(MAP_ANON sys/mman.h HAVE_MAP_ANON)
check_symbol_exists(MAP_ANONYMOUS sys/mman.h HAVE_MAP_ANONYMOUS)
check_include_file(sys/time.h HAVE_SYS_TIME_H)
check_include_file(unwind.h HAVE_UNWIND_H)
check_include_file(cpuid.h HAVE_CPUID_H)
check_include_file(sys/prctl.h HAVE_PRCTL_H)

check_symbol_exists(O_DSYNC fcntl.h HAVE_O_DSYNC)
check_symbol_exists(fdatasync unistd.h HAVE_FDATASYNC)
check_function_exists(memmem HAVE_MEMMEM)
check_function_exists(memrchr HAVE_MEMRCHR)
check_function_exists(sendfile HAVE_SENDFILE)
if (HAVE_SENDFILE)
    if (TARGET_OS_LINUX)
        set(HAVE_SENDFILE_LINUX 1)
    else(HAVE_SENDFILE)
        set(HAVE_SENDFILE_BSD 1)
    endif()
endif()
check_function_exists(open_memstream HAVE_OPEN_MEMSTREAM)

check_function_exists(funopen HAVE_FUNOPEN)

#
# Some versions of GNU libc define non-portable __libc_stack_end
# which we use to determine the end (or beginning, actually) of
# stack. Find whether or not it's present.
check_library_exists("" __libc_stack_end "" HAVE_LIBC_STACK_END)

#
# Enable 'make tags' target.
#
add_custom_target(tags COMMAND ctags -R -f tags
    WORKING_DIRECTORY ${CMAKE_SOURCE_DIR})

#
# Define PACKAGE_VERSION -- a string constant with tarantool version.
#
set (CPACK_PACKAGE_VERSION_MAJOR "1")
set (CPACK_PACKAGE_VERSION_MINOR "6")
set (CPACK_PACKAGE_VERSION_PATCH "1")

set (PACKAGE_VERSION "")

# Get git version only if source directory has .git repository, this
# avoids git to search .git repository in parent
# directories.
#
if (EXISTS "${CMAKE_SOURCE_DIR}/.git")
	execute_process (COMMAND ${GIT} describe HEAD
		OUTPUT_VARIABLE PACKAGE_VERSION
		OUTPUT_STRIP_TRAILING_WHITESPACE
        WORKING_DIRECTORY ${CMAKE_SOURCE_DIR})
    if (PACKAGE_VERSION STREQUAL "")
        message (FATAL_ERROR "Failed to retrive git version.")
    endif()
endif()

set (VERSION_FILE "${CMAKE_SOURCE_DIR}/VERSION")

# Update version file or use it when there is no git
# repository within sources (source tarballs).
#
if (PACKAGE_VERSION STREQUAL "")
    if (NOT EXISTS "${VERSION_FILE}")
        message (FATAL_ERROR "Version file ${VERSION_FILE} does not exists.")
    endif()
    message (WARNING "Using version from version file ${VERSION_FILE}")
	execute_process (COMMAND ${CAT} ${VERSION_FILE}
		OUTPUT_VARIABLE PACKAGE_VERSION
		OUTPUT_STRIP_TRAILING_WHITESPACE)
    if (PACKAGE_VERSION STREQUAL "")
        message (FATAL_ERROR "Unable to retrive version from git or ${VERSION_FILE} file.")
    endif()
else()
	file(WRITE ${VERSION_FILE} "${PACKAGE_VERSION}\n")
endif()

#
# Specify where to look for include files.
#
include_directories(${PROJECT_SOURCE_DIR}/src)
include_directories(${PROJECT_BINARY_DIR}/src)
include_directories(${PROJECT_SOURCE_DIR}/src/lib)
include_directories("${PROJECT_SOURCE_DIR}")

#
# Specify Tarantool modules prefixes
#
set(MODULE_DIR "${CMAKE_INSTALL_LIBDIR}/tarantool/")
set(MODULE_DIR "${MODULE_DIR}${CPACK_PACKAGE_VERSION_MAJOR}.${CPACK_PACKAGE_VERSION_MINOR}")

#
# Specify prefixes
#
if (NOT DEFINED CMAKE_SYSCONF_DIR)
    set (CMAKE_SYSCONF_DIR "etc")
endif()
if (NOT DEFINED CMAKE_LOCALSTATE_DIR)
    set (CMAKE_LOCALSTATE_DIR "var")
endif()
if (NOT DEFINED CMAKE_MAN_DIR)
    set (CMAKE_MAN_DIR "man")
endif()

#
# Specify system-specific Lua prefixes
#
if (NOT DEFINED LUA_SYSPATH)
    set (LUA_SYSPATH "")
endif()
if (NOT DEFINED LUA_SYSCPATH)
    set (LUA_SYSCPATH "")
endif()

#
# Specify Tarantool modules Lua prefixes
#
set (LUA_LIBPATH  "${LUA_LIBPATH};${MODULE_DIR}/?.lua")
set (LUA_LIBCPATH "${LUA_LIBCPATH};${MODULE_DIR}/?.so")

#
# Now handle all configuration options.
#
option(ENABLE_DOC "Enable building of documentation" OFF)

option(ENABLE_CLIENT "Enable building of console client" OFF)
if (ENABLE_CLIENT)
    set (TARANTOOL_CLIENTS ${TARANTOOL_CLIENTS} "tarantool")
endif()

option(ENABLE_TRACE "Enable debug trace of tarantool_box execution to
a file specified in TARANTOOL_TRACE environment variable" ON)

option(ENABLE_BACKTRACE "Enable output of fiber backtrace information in 'show
fiber' administrative command. Only works on x86 architectures, if compiled
with gcc. If GNU binutils and binutils-dev libraries are installed, backtrace
is output with resolved function (symbol) names. Otherwise only frame
addresses are printed." ${CMAKE_COMPILER_IS_GNUCC})

set (HAVE_BFD False)
if (ENABLE_BACKTRACE)
    if (NOT ${CMAKE_COMPILER_IS_GNUCC} OR
        NOT (${CMAKE_SYSTEM_PROCESSOR} MATCHES "86|amd64"))
        # We only know this option to work with gcc
        # on x86 architecture.
        message (FATAL_ERROR "ENABLE_BACKTRACE option is set but the system is not x86 based (${CMAKE_SYSTEM_PROCESSOR}) or the compiler is not GNU GCC (${CMAKE_C_COMPILER}).")
    endif()
    # Use GNU bfd if present.
    check_library_exists (bfd bfd_init ""  HAVE_BFD_LIB)
    check_library_exists (iberty cplus_demangle "" HAVE_IBERTY_LIB)
    set(CMAKE_REQUIRED_DEFINITIONS -DPACKAGE=${PACKAGE} -DPACKAGE_VERSION=${PACKAGE_VERSION})
    check_include_file(bfd.h HAVE_BFD_H)
    set(CMAKE_REQUIRED_DEFINITIONS)
    if (HAVE_BFD_LIB AND HAVE_BFD_H AND HAVE_IBERTY_LIB)
        set (HAVE_BFD True)
    endif()
endif()

option(ENABLE_STATIC "Perform static linking whenever possible." OFF)
if (ENABLE_STATIC)
    add_compile_flags("C;CXX" "-static")
endif()

##
## Third-Party libraries
##

#
# Since we *optionally* build bundled libs, a direct build
# dependency between tarantool_box and libluajit/libobjc won't
# work: add an empty custom target for this dependency instead.
# If a bundled objc or luajit is built, it is added to the
# dependency list of build_bundled_libs target.
#

add_custom_target(build_bundled_libs)

#
# LibLUAJIT
#
include(luajit)


#
# LibEV
#

#
# Currently our code uses libev with #define EV_MULTIPLICITY 0.
# This option means that libev has a global variable with
# struct ev_loop data.
# Such design is not compatible with the dynamic version of libev
# provided by distros.
set(ENABLE_BUNDLED_LIBEV ON)
include(BuildLibEV)
libev_build()
add_dependencies(build_bundled_libs ev)

#
# LibEIO
#
option(ENABLE_BUNDLED_LIBEIO "Enable building of the bundled libeio" ON)

if (ENABLE_BUNDLED_LIBEIO)
    include(BuildLibEIO)
    libeio_build()
    add_dependencies(build_bundled_libs eio)
else()
    set(LIBEIO_FIND_REQUIRED ON)
    find_package(LibEIO)
endif()


#
# LibCORO
#

#
# Tarantool uses 'coro' (coroutines) library to implement
# cooperative multi-tasking. Since coro.h is included
# universally, define the underlying implementation switch
# in the top level CMakeLists.txt, to ensure a consistent
# header file layout across the entire project.
#
set(ENABLE_BUNDLED_LIBCORO ON)
include(BuildLibCORO)
libcoro_build()
add_dependencies(build_bundled_libs coro)

if (${CMAKE_SYSTEM_PROCESSOR} MATCHES "86" OR ${CMAKE_SYSTEM_PROCESSOR} MATCHES "amd64")
    add_definitions("-DCORO_ASM")
else()
    add_definitions("-DCORO_SJLJ")
endif()


#
# LibGOPT
#

include(BuildLibGOPT)
libgopt_build()
add_dependencies(build_bundled_libs gopt)

#
# LibCJSON
#

include(BuildLibCJSON)
libcjson_build()
add_dependencies(build_bundled_libs cjson)

#
<<<<<<< HEAD
# LibYAML
#

include(BuildLibYAML)
libyaml_build()
add_dependencies(build_bundled_libs yaml)

#
# Third-Party misc
=======
# Third-Party
>>>>>>> 14dd2458
#

include(BuildMisc)
libmisc_build()
add_dependencies(build_bundled_libs misc)

include(BuildSophia)
sophia_build()

option(ENABLE_RPM "Enable install of a RPM specific files" OFF)

# cpack config. called package.cmake to avoid
# conflicts with the global CPack.cmake (On MacOS X
# file names are case-insensitive)
#
include (cmake/package.cmake)
#
# RPM build environment
# CPACK is only used for .tar.gz package generation.
# To build an RPM we need a source package,
# so rpm.cmake depends on package.cmake.
#
include (cmake/rpm.cmake)

add_subdirectory(cfg)
# Disable connector_c for 1.6
add_subdirectory(connector)
add_subdirectory(src)
add_subdirectory(extra)
add_subdirectory(client)
add_subdirectory(test)
add_subdirectory(doc)

install (FILES README.md LICENSE doc/box-protocol.txt
         DESTINATION share/doc/tarantool)

#
# tarantool info summary (used in server version output)
#
set(TARANTOOL_OPTIONS "-DCMAKE_INSTALL_PREFIX=${CMAKE_INSTALL_PREFIX}")
set(TARANTOOL_OPTIONS "${TARANTOOL_OPTIONS} -DENABLE_STATIC=${ENABLE_STATIC}")
set(TARANTOOL_OPTIONS "${TARANTOOL_OPTIONS} -DENABLE_TRACE=${ENABLE_TRACE} -DENABLE_BACKTRACE=${ENABLE_BACKTRACE}")
set(TARANTOOL_OPTIONS "${TARANTOOL_OPTIONS} -DENABLE_CLIENT=${ENABLE_CLIENT}")
set(TARANTOOL_BUILD "${CMAKE_SYSTEM_NAME}-${CMAKE_SYSTEM_PROCESSOR}-${CMAKE_BUILD_TYPE}")
set(TARANTOOL_C_COMPILER ${CMAKE_C_COMPILER})
set(TARANTOOL_CXX_COMPILER ${CMAKE_CXX_COMPILER})

#
# Output compile-time defines into config.h. Do it at the end
# of the script to make sure all variables are set.
#
configure_file(
    "${PROJECT_SOURCE_DIR}/src/trivia/config.h.cmake"
    "${PROJECT_BINARY_DIR}/src/trivia/config.h"
    )
message (STATUS "")
message (STATUS "Tarantool configuration is complete:")
message (STATUS "")
message (STATUS "VERSION: ${PACKAGE_VERSION}")
message (STATUS "BUILD: ${TARANTOOL_BUILD}")
message (STATUS "C_COMPILER: ${TARANTOOL_C_COMPILER}")
message (STATUS "CXX_COMPILER: ${TARANTOOL_CXX_COMPILER}")
message (STATUS "C_FLAGS:${TARANTOOL_C_FLAGS}")
message (STATUS "CXX_FLAGS:${TARANTOOL_CXX_FLAGS}")
message (STATUS "PREFIX: ${CMAKE_INSTALL_PREFIX}")
message (STATUS "MODULE_DIR: ${MODULE_DIR}")
message (STATUS "ENABLE_STATIC: ${ENABLE_STATIC}")
message (STATUS "ENABLE_SSE2: ${ENABLE_SSE2}")
message (STATUS "ENABLE_AVX: ${ENABLE_AVX}")
message (STATUS "ENABLE_GCOV: ${ENABLE_GCOV}")
message (STATUS "ENABLE_GPROF: ${ENABLE_GPROF}")
message (STATUS "ENABLE_TRACE: ${ENABLE_TRACE}")
message (STATUS "ENABLE_BACKTRACE: ${ENABLE_BACKTRACE} (symbol resolve: ${HAVE_BFD})")
message (STATUS "ENABLE_CLIENT: ${ENABLE_CLIENT}")
message (STATUS "ENABLE_BUNDLED_LUAJIT: ${ENABLE_BUNDLED_LUAJIT}")
message (STATUS "ENABLE_BUNDLED_LIBEV: ${ENABLE_BUNDLED_LIBEV}")
message (STATUS "ENABLE_BUNDLED_LIBEIO: ${ENABLE_BUNDLED_LIBEIO}")
message (STATUS "ENABLE_BUNDLED_LIBCORO: ${ENABLE_BUNDLED_LIBCORO}")
message (STATUS "ENABLE_DOC: ${ENABLE_DOC}")
list_optional_packages()
if (TARGET_OS_DARWIN)
    message (STATUS "DARWIN_BUILD_TYPE: ${DARWIN_BUILD_TYPE}")
endif()
message (STATUS "")
message (STATUS "To view or modify configuration results, check out CMakeCache.txt.")
message (STATUS "")<|MERGE_RESOLUTION|>--- conflicted
+++ resolved
@@ -321,7 +321,6 @@
 add_dependencies(build_bundled_libs cjson)
 
 #
-<<<<<<< HEAD
 # LibYAML
 #
 
@@ -331,9 +330,6 @@
 
 #
 # Third-Party misc
-=======
-# Third-Party
->>>>>>> 14dd2458
 #
 
 include(BuildMisc)
